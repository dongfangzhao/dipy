--- conflicted
+++ resolved
@@ -18,13 +18,8 @@
                                    auto_response)
 from dipy.reconst.peaks import peak_directions
 from dipy.core.sphere_stats import angular_similarity
-<<<<<<< HEAD
 from dipy.reconst.shm import (sf_to_sh, sh_to_sf, QballModel, 
                               CsaOdfModel, sph_harm_ind_list)
-
-=======
-from dipy.reconst.shm import sf_to_sh, sh_to_sf, QballModel, CsaOdfModel
->>>>>>> 20d83b34
 
 def test_csdeconv():
     SNR = 100
@@ -187,7 +182,6 @@
     assert_equal(directions2.shape[0], 2)
 
 
-<<<<<<< HEAD
 def test_forward_sdeconv_mat():
     m, n = sph_harm_ind_list(4)
     mat = forward_sdeconv_mat(np.array([0, 2, 4]), n)
@@ -223,25 +217,6 @@
     mevals = np.array(([0.0015, 0.0003, 0.0003],
                        [0.0015, 0.0003, 0.0003]))
 
-=======
-def test_r2_term_odf_sharp():
-
-    SNR = None
-    S0 = 1
-    angle = 75
-
-    _, fbvals, fbvecs = get_data('small_64D')  #get_data('small_64D')
-
-    bvals = np.load(fbvals)
-    bvecs = np.load(fbvecs)
-
-    sphere = get_sphere('symmetric724')
-
-    gtab = gradient_table(bvals, bvecs)
-    mevals = np.array(([0.0015, 0.0003, 0.0003],
-                       [0.0015, 0.0003, 0.0003]))
-
->>>>>>> 20d83b34
     S, sticks = multi_tensor(gtab, mevals, S0, angles=[(0, 0), (angle, 0)],
                              fractions=[50, 50], snr=SNR)
     
